--- conflicted
+++ resolved
@@ -16,11 +16,7 @@
         ),
     ],
     dependencies: [
-<<<<<<< HEAD
-        .package(name: "swift-nio-ssh", url: "https://github.com/Joannis/swift-nio-ssh.git", revision: "0.2.3"),
-=======
         .package(name: "swift-nio-ssh", url: "https://github.com/Joannis/swift-nio-ssh.git", "0.3.0" ..< "0.4.0"),
->>>>>>> 21926311
         .package(url: "https://github.com/apple/swift-log.git", from: "1.0.0"),
         .package(url: "https://github.com/attaswift/BigInt.git", from: "5.2.0"),
         .package(url: "https://github.com/apple/swift-crypto.git", "1.0.0" ..< "2.1.0"),
