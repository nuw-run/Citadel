--- conflicted
+++ resolved
@@ -54,12 +54,6 @@
     private var sharedSecret: Data?
     public let ourKey: Insecure.RSA.PrivateKey
     public static var ourKey: Insecure.RSA.PrivateKey?
-<<<<<<< HEAD
-    public let privateKey: UnsafeMutablePointer<BIGNUM>
-    public let publicKey: UnsafeMutablePointer<BIGNUM>
-    public let group: UnsafeMutablePointer<BIGNUM>
-=======
->>>>>>> e6d027c7
     
     private struct _KeyExchangeResult {
         var sessionID: ByteBuffer
@@ -71,50 +65,17 @@
         self.ourRole = ourRole
         self.previousSessionIdentifier = previousSessionIdentifier
         self.ourKey = Self.ourKey ?? Insecure.RSA.PrivateKey()
-<<<<<<< HEAD
-        
-        self.privateKey = CCryptoBoringSSL_BN_new()
-        self.publicKey = CCryptoBoringSSL_BN_new()
-        self.group = CCryptoBoringSSL_BN_bin2bn(dh14p, dh14p.count, nil)
-        let generator = CCryptoBoringSSL_BN_bin2bn(generator2, generator2.count, nil)
-        let bignumContext = CCryptoBoringSSL_BN_CTX_new()
-        
-        guard
-            CCryptoBoringSSL_BN_rand(privateKey, 256 * 8 - 1, 0, /*-1*/BN_RAND_BOTTOM_ANY) == 1,
-            CCryptoBoringSSL_BN_mod_exp(publicKey, generator, privateKey, group, bignumContext) == 1
-        else {
-            fatalError()
-        }
-        
-        CCryptoBoringSSL_BN_CTX_free(bignumContext)
-        CCryptoBoringSSL_BN_free(generator)
-    }
-    
-    deinit {
-        CCryptoBoringSSL_BN_free(privateKey)
-        CCryptoBoringSSL_BN_free(group)
-        CCryptoBoringSSL_BN_free(publicKey)
-=======
->>>>>>> e6d027c7
     }
     
     public func initiateKeyExchangeClientSide(allocator: ByteBufferAllocator) -> ByteBuffer {
         var buffer = allocator.buffer(capacity: 256)
         
-<<<<<<< HEAD
-        buffer.writeBignum(publicKey)
-=======
         buffer.writeBignum(ourKey._publicKey.modulus)
->>>>>>> e6d027c7
         return buffer
     }
     
     public func completeKeyExchangeServerSide(clientKeyExchangeMessage message: ByteBuffer, serverHostKey: NIOSSHPrivateKey, initialExchangeBytes: inout ByteBuffer, allocator: ByteBufferAllocator, expectedKeySizes: ExpectedKeySizes) throws -> (KeyExchangeResult, NIOSSHKeyExchangeServerReply) {
-<<<<<<< HEAD
-        fatalError()
-=======
         throw CitadelError.unsupported
->>>>>>> e6d027c7
     }
     
     public func receiveServerKeyExchangePayload(serverHostKey hostKey: NIOSSHPublicKey, serverPublicKey publicKey: ByteBuffer, serverSignature signature: NIOSSHSignature, initialExchangeBytes: inout ByteBuffer, allocator: ByteBufferAllocator, expectedKeySizes: ExpectedKeySizes) throws -> KeyExchangeResult {
@@ -144,47 +105,6 @@
                                               allocator: ByteBufferAllocator,
                                               expectedKeySizes: ExpectedKeySizes) throws -> _KeyExchangeResult {
         let f = f.getBytes(at: 0, length: f.readableBytes)!
-<<<<<<< HEAD
-        
-        let serverPublicKey = CCryptoBoringSSL_BN_bin2bn(f, f.count, nil)!
-        defer { CCryptoBoringSSL_BN_free(serverPublicKey) }
-        let secret = CCryptoBoringSSL_BN_new()!
-        let serverHostKeyBN = CCryptoBoringSSL_BN_new()
-        defer { CCryptoBoringSSL_BN_free(serverHostKeyBN) }
-        
-        var buffer = ByteBuffer()
-        serverHostKey.write(to: &buffer)
-        buffer.readWithUnsafeReadableBytes { buffer in
-            let buffer = buffer.bindMemory(to: UInt8.self)
-            CCryptoBoringSSL_BN_bin2bn(buffer.baseAddress!, buffer.count, serverHostKeyBN)
-            return buffer.count
-        }
-        
-        let ctx = CCryptoBoringSSL_BN_CTX_new()
-        defer { CCryptoBoringSSL_BN_CTX_free(ctx) }
-        
-        guard CCryptoBoringSSL_BN_mod_exp(
-            secret,
-            serverPublicKey,
-            privateKey,
-            group,
-            ctx
-        ) == 1 else {
-            CCryptoBoringSSL_BN_free(secret)
-            fatalError()
-        }
-        
-        var sharedSecret = [UInt8]()
-        sharedSecret.reserveCapacity(Int(CCryptoBoringSSL_BN_num_bytes(secret)))
-        CCryptoBoringSSL_BN_bn2bin(secret, &sharedSecret)
-        
-        self.sharedSecret = Data(sharedSecret)
-        
-        func hexEncodedString(array: [UInt8]) -> String {
-            return array.map { String(format: "%02hhx", $0) }.joined()
-        }
-        
-=======
         
         let serverPublicKey = CCryptoBoringSSL_BN_bin2bn(f, f.count, nil)!
         defer { CCryptoBoringSSL_BN_free(serverPublicKey) }
@@ -226,39 +146,22 @@
             return array.map { String(format: "%02hhx", $0) }.joined()
         }
         
->>>>>>> e6d027c7
         var offset = initialExchangeBytes.writerIndex
         initialExchangeBytes.writeCompositeSSHString {
             serverHostKey.write(to: &$0)
         }
-<<<<<<< HEAD
-        print(initialExchangeBytes.getBytes(at: offset, length: initialExchangeBytes.writerIndex - offset))
-=======
->>>>>>> e6d027c7
         
         offset = initialExchangeBytes.writerIndex
         switch self.ourRole {
         case .client:
-<<<<<<< HEAD
-            initialExchangeBytes.writeMPBignum(self.publicKey)
-=======
             initialExchangeBytes.writeMPBignum(ourKey._publicKey.modulus)
->>>>>>> e6d027c7
             offset = initialExchangeBytes.writerIndex
             initialExchangeBytes.writeMPBignum(serverPublicKey)
         case .server:
             initialExchangeBytes.writeMPBignum(serverPublicKey)
-<<<<<<< HEAD
-            initialExchangeBytes.writeMPBignum(self.publicKey)
-        }
-        
-        print(initialExchangeBytes.getBytes(at: offset, length: initialExchangeBytes.writerIndex - offset))
-        
-=======
             initialExchangeBytes.writeMPBignum(ourKey._publicKey.modulus)
         }
         
->>>>>>> e6d027c7
         // Ok, now finalize the exchange hash. If we don't have a previous session identifier at this stage, we do now!
         initialExchangeBytes.writeMPBignum(secret)
         
@@ -295,12 +198,6 @@
         // - Encryption key server to client: HASH(K || H || "D" || session_id)
         // - Integrity key client to server: HASH(K || H || "E" || session_id)
         // - Integrity key server to client: HASH(K || H || "F" || session_id)
-<<<<<<< HEAD
-        //
-        // As all of these hashes begin the same way we save a trivial amount of compute by
-        // using the value semantics of the hasher.
-=======
->>>>>>> e6d027c7
         
         func calculateSha1SymmetricKey(letter: UInt8, expectedKeySize size: Int) -> SymmetricKey {
             SymmetricKey(data: calculateSha1Key(letter: letter, expectedKeySize: size))
@@ -312,11 +209,7 @@
             
             while result.count < size {
                 hashInput.moveWriterIndex(to: 0)
-<<<<<<< HEAD
-                hashInput.writeSSHString(sharedSecret)
-=======
                 hashInput.writeMPBignum(secret)
->>>>>>> e6d027c7
                 hashInput.writeBytes(exchangeHash)
                 
                 if !result.isEmpty {
@@ -336,21 +229,12 @@
         switch self.ourRole {
         case .client:
             return NIOSSHSessionKeys(
-<<<<<<< HEAD
-                initialInboundIV: calculateSha1Key(letter: UInt8(ascii: "A"), expectedKeySize: expectedKeySizes.ivSize),
-                initialOutboundIV: calculateSha1Key(letter: UInt8(ascii: "B"), expectedKeySize: expectedKeySizes.ivSize),
-                inboundEncryptionKey: calculateSha1SymmetricKey(letter: UInt8(ascii: "C"), expectedKeySize: expectedKeySizes.encryptionKeySize),
-                outboundEncryptionKey: calculateSha1SymmetricKey(letter: UInt8(ascii: "D"), expectedKeySize: expectedKeySizes.encryptionKeySize),
-                inboundMACKey: calculateSha1SymmetricKey(letter: UInt8(ascii: "E"), expectedKeySize: expectedKeySizes.macKeySize),
-                outboundMACKey: calculateSha1SymmetricKey(letter: UInt8(ascii: "F"), expectedKeySize: expectedKeySizes.macKeySize))
-=======
                 initialInboundIV: calculateSha1Key(letter: UInt8(ascii: "B"), expectedKeySize: expectedKeySizes.ivSize),
                 initialOutboundIV: calculateSha1Key(letter: UInt8(ascii: "A"), expectedKeySize: expectedKeySizes.ivSize),
                 inboundEncryptionKey: calculateSha1SymmetricKey(letter: UInt8(ascii: "D"), expectedKeySize: expectedKeySizes.encryptionKeySize),
                 outboundEncryptionKey: calculateSha1SymmetricKey(letter: UInt8(ascii: "C"), expectedKeySize: expectedKeySizes.encryptionKeySize),
                 inboundMACKey: calculateSha1SymmetricKey(letter: UInt8(ascii: "F"), expectedKeySize: expectedKeySizes.macKeySize),
                 outboundMACKey: calculateSha1SymmetricKey(letter: UInt8(ascii: "E"), expectedKeySize: expectedKeySizes.macKeySize))
->>>>>>> e6d027c7
         case .server:
             return NIOSSHSessionKeys(
                 initialInboundIV: calculateSha1Key(letter: UInt8(ascii: "A"), expectedKeySize: expectedKeySizes.ivSize),
@@ -421,11 +305,7 @@
             if buffer[1] & 0x80 != 0 {
                 size += 1
             } else {
-<<<<<<< HEAD
-                memmove(buffer.baseAddress, buffer.baseAddress! + 1, Int(size))
-=======
                 memmove(buffer.baseAddress!, buffer.baseAddress! + 1, Int(size))
->>>>>>> e6d027c7
             }
             
             return Int(size)
@@ -458,11 +338,7 @@
             if buffer[1] & 0x80 != 0 {
                 size += 1
             } else {
-<<<<<<< HEAD
-                memmove(buffer.baseAddress, buffer.baseAddress! + 1, Int(size))
-=======
                 memmove(buffer.baseAddress!, buffer.baseAddress! + 1, Int(size))
->>>>>>> e6d027c7
             }
             
             return Int(size)
