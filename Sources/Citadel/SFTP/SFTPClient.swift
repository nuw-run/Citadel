--- conflicted
+++ resolved
@@ -126,10 +126,6 @@
     public func openSFTP() -> EventLoopFuture<SFTPClient> {
         eventLoop.flatSubmit {
             let createChannel = self.eventLoop.makePromise(of: Channel.self)
-<<<<<<< HEAD
-            self.session.sshHandler.createChannel(createChannel) { channel, _ in
-                return channel.eventLoop.makeSucceededFuture(())
-=======
             let createClient = self.eventLoop.makePromise(of: SFTPClient.self)
             self.session.sshHandler.createChannel(createChannel) { channel, _ in
                 SFTPClient.setupChannelHanders(channel: channel, sshClient: self).map(createClient.succeed)
@@ -138,7 +134,6 @@
             self.eventLoop.scheduleTask(in: .seconds(15)) {
                 createChannel.fail(SFTPError.missingResponse)
                 createClient.fail(SFTPError.missingResponse)
->>>>>>> e6d027c7
             }
             
             return createChannel.futureResult.flatMap { channel in
@@ -152,10 +147,6 @@
                     promise: openSubsystem
                 )
                 
-<<<<<<< HEAD
-                return openSubsystem.futureResult.flatMap {
-                    SFTPClient.initialize(channel: channel, sshClient: self)
-=======
                 return openSubsystem.futureResult
             }.flatMap {
                 createClient.futureResult
@@ -164,7 +155,6 @@
                     return client.responses.initialized.futureResult
                 }.map { _ in
                     client
->>>>>>> e6d027c7
                 }
             }
         }
