--- conflicted
+++ resolved
@@ -103,13 +103,9 @@
                 eventLoop: channel.eventLoop
             ))
             
-<<<<<<< HEAD
             if let exec = self.exec {
                 handlers.append(ExecHandler(delegate: exec, username: username, id: sessionId))
             }
-=======
-            handlers.append(ExecHandler(delegate: exec, username: username))
->>>>>>> 21926311
             
             return channel.pipeline.addHandlers(handlers)
         case .directTCPIP, .forwardedTCPIP:
